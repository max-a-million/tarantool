--- conflicted
+++ resolved
@@ -32,10 +32,7 @@
 -- Test insert from start-up script
 --
 
-<<<<<<< HEAD
 space:insert(2, 4, 8, 16)
-=======
-box.insert(0, 2, 4, 8, 16)
 
 --
 -- A test case for https://github.com/tarantool/tarantool/issues/53
@@ -43,5 +40,4 @@
 
 assert (require ~= nil)
 box.fiber.sleep(0.0)
-assert (require ~= nil)
->>>>>>> e81e2842
+assert (require ~= nil)