file(MAKE_DIRECTORY ${CMAKE_BINARY_DIR}/src/box/lua)

include_directories(${SOPHIA_INCLUDE_DIR})

set(lua_sources)
lua_source(lua_sources lua/load_cfg.lua)
lua_source(lua_sources lua/schema.lua)
lua_source(lua_sources lua/tuple.lua)
lua_source(lua_sources lua/session.lua)
lua_source(lua_sources lua/snapshot_daemon.lua)
set(bin_sources)
bin_source(bin_sources bootstrap.snap bootstrap.h)

add_custom_target(box_generate_lua_sources
    WORKING_DIRECTORY ${CMAKE_BINARY_DIR}/src/box
    DEPENDS ${lua_sources})
set_property(DIRECTORY PROPERTY ADDITIONAL_MAKE_CLEAN_FILES ${lua_sources})

add_library(box
    iproto.cc
    iproto_constants.c
    iproto_port.cc
    xrow.cc
    tuple.cc
    tuple_convert.cc
    tuple_update.cc
    key_def.cc
    index.cc
    hash_index.cc
    tree_index.cc
    rtree_index.cc
    bitset_index.cc
    engine.cc
    engine_memtx.cc
    engine_sophia.cc
    sophia_index.cc
    space.cc
    alter.cc
    schema.cc
    session.cc
    port.cc
    request.cc
    txn.cc
    box.cc
    user_def.cc
    user.cc
    authentication.cc
    vclock.c
    cluster.cc
    log_io.cc
    recovery.cc
    replica.cc
    replication.cc
    ${lua_sources}
<<<<<<< HEAD
    lua/call.cc
    lua/tuple.cc
    lua/slab.cc
    lua/index.cc
    lua/space.cc
    lua/info.cc
    lua/stat.cc
    lua/error.cc
    lua/session.cc
    ${bin_sources})
=======
    box_lua.cc
    box_lua_space.cc)

target_link_libraries(ltbox salad)
set_source_files_properties(box_lua.cc PROPERTIES COMPILE_FLAGS "-Wno-deprecated")
target_link_libraries(tarantool_box bitset)
>>>>>>> f638d632
<|MERGE_RESOLUTION|>--- conflicted
+++ resolved
@@ -52,7 +52,6 @@
     replica.cc
     replication.cc
     ${lua_sources}
-<<<<<<< HEAD
     lua/call.cc
     lua/tuple.cc
     lua/slab.cc
@@ -63,11 +62,5 @@
     lua/error.cc
     lua/session.cc
     ${bin_sources})
-=======
-    box_lua.cc
-    box_lua_space.cc)
 
-target_link_libraries(ltbox salad)
-set_source_files_properties(box_lua.cc PROPERTIES COMPILE_FLAGS "-Wno-deprecated")
-target_link_libraries(tarantool_box bitset)
->>>>>>> f638d632
+# target_link_libraries(box salad)