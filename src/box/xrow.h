#ifndef TARANTOOL_XROW_H_INCLUDED
#define TARANTOOL_XROW_H_INCLUDED
/*
 * Copyright 2010-2015, Tarantool AUTHORS, please see AUTHORS file.
 *
 * Redistribution and use in source and binary forms, with or
 * without modification, are permitted provided that the following
 * conditions are met:
 *
 * 1. Redistributions of source code must retain the above
 *    copyright notice, this list of conditions and the
 *    following disclaimer.
 *
 * 2. Redistributions in binary form must reproduce the above
 *    copyright notice, this list of conditions and the following
 *    disclaimer in the documentation and/or other materials
 *    provided with the distribution.
 *
 * THIS SOFTWARE IS PROVIDED BY <COPYRIGHT HOLDER> ``AS IS'' AND
 * ANY EXPRESS OR IMPLIED WARRANTIES, INCLUDING, BUT NOT LIMITED
 * TO, THE IMPLIED WARRANTIES OF MERCHANTABILITY AND FITNESS FOR
 * A PARTICULAR PURPOSE ARE DISCLAIMED. IN NO EVENT SHALL
 * <COPYRIGHT HOLDER> OR CONTRIBUTORS BE LIABLE FOR ANY DIRECT,
 * INDIRECT, INCIDENTAL, SPECIAL, EXEMPLARY, OR CONSEQUENTIAL
 * DAMAGES (INCLUDING, BUT NOT LIMITED TO, PROCUREMENT OF
 * SUBSTITUTE GOODS OR SERVICES; LOSS OF USE, DATA, OR PROFITS; OR
 * BUSINESS INTERRUPTION) HOWEVER CAUSED AND ON ANY THEORY OF
 * LIABILITY, WHETHER IN CONTRACT, STRICT LIABILITY, OR TORT
 * (INCLUDING NEGLIGENCE OR OTHERWISE) ARISING IN ANY WAY OUT OF
 * THE USE OF THIS SOFTWARE, EVEN IF ADVISED OF THE POSSIBILITY OF
 * SUCH DAMAGE.
 */
#include <stdint.h>
#include <stddef.h>
#include <sys/uio.h> /* struct iovec */

#include "tt_uuid.h"

#if defined(__cplusplus)
extern "C" {
#endif

enum {
	XROW_HEADER_IOVMAX = 1,
	XROW_BODY_IOVMAX = 2,
	XROW_IOVMAX = XROW_HEADER_IOVMAX + XROW_BODY_IOVMAX,
};

struct xrow_header {
	uint32_t type;
	uint32_t server_id;
	uint64_t sync;
	uint64_t lsn;
	double tm;
	uint64_t commit_sn;
	uint64_t rollback_sn;

	int bodycnt;
	struct iovec body[XROW_BODY_IOVMAX];
};

const char *
xrow_encode_greeting(const char *salt, const struct tt_uuid *local_uuid);

void
xrow_decode_greeting(const char *pos, char *salt, struct tt_uuid *uuid);

const char *
xrow_decode_scramble(const char **pos, uint32_t *scramble_len);

void
xrow_copy(const struct xrow_header *src, struct xrow_header *dst);

void
xrow_header_decode(struct xrow_header *header,
		   const char **pos, const char *end);
struct tt_uuid;

void
xrow_decode_uuid(const char **pos, struct tt_uuid *out);

char *
xrow_encode_uuid(char *pos, const struct tt_uuid *in);

int
xrow_header_encode(const struct xrow_header *header,
		   struct iovec *out, size_t fixheader_len);

int
xrow_to_iovec(const struct xrow_header *row, struct iovec *out);

/**
 * \brief Decode ERROR and re-throw it as ClientError exception
 * \param row
*/
void
xrow_decode_error(struct xrow_header *row);

/**
 * \brief Encode AUTH command
 * \param[out] row
 * \param salt - salt from IPROTO greeting
 * \param salt_len length of \a salt
 * \param login - user login
 * \param login_len - length of \a login
 * \param password - user password
 * \param password_len - length of \a password
*/
void
<<<<<<< HEAD
xrow_encode_auth(struct xrow_header *row, const void *salt,
=======
xrow_encode_auth(struct xrow_header *row, const char *salt, size_t salt_len,
>>>>>>> e7459b7c
		 const char *login, size_t login_len,
		 const char *password, size_t password_len);

/**
 * \brief Encode SUBSCRIBE command
 * \param row[out]
 * \param cluster_uuid cluster uuid
 * \param server_uuid server uuid
 * \param vclock server vclock
*/
void
xrow_encode_subscribe(struct xrow_header *row,
		      const struct tt_uuid *cluster_uuid,
		      const struct tt_uuid *server_uuid,
		      const struct vclock *vclock);

/**
 * \brief Decode SUBSCRIBE command
 * \param row
 * \param[out] cluster_uuid
 * \param[out] server_uuid
 * \param[out] vclock
*/
void
xrow_decode_subscribe(struct xrow_header *row, struct tt_uuid *cluster_uuid,
		      struct tt_uuid *server_uuid, struct vclock *vclock);

/**
 * \brief Encode JOIN command
 * \param[out] row
 * \param server_uuid
*/
void
xrow_encode_join(struct xrow_header *row, const struct tt_uuid *server_uuid);

/**
 * \brief Decode JOIN command
 * \param row
 * \param[out] server_uuid
*/
static inline void
xrow_decode_join(struct xrow_header *row, struct tt_uuid *server_uuid)
{
	return xrow_decode_subscribe(row, NULL, server_uuid, NULL);
}

/**
 * \brief Encode end of stream command (a response to JOIN command)
 * \param row[out]
 * \param vclock
*/
void
xrow_encode_vclock(struct xrow_header *row, const struct vclock *vclock);

/**
 * \brief Decode end of stream command (a response to JOIN command)
 * \param row
 * \param[out] vclock
*/
static inline void
xrow_decode_vclock(struct xrow_header *row, struct vclock *vclock)
{
	return xrow_decode_subscribe(row, NULL, NULL, vclock);
}

enum {
	/* Maximal length of protocol name in handshake */
	GREETING_PROTOCOL_LEN_MAX = 32,
	/* Maximal length of salt in handshake */
	GREETING_SALT_LEN_MAX = 44,
};

struct greeting {
	uint32_t version_id;
	uint32_t salt_len;
	char protocol[GREETING_PROTOCOL_LEN_MAX + 1];
	struct tt_uuid uuid;
	char salt[GREETING_SALT_LEN_MAX];
};

/**
 * \brief Format a text greeting sent by the server during handshake.
 * This function encodes greeting for binary protocol (adds "(Binary)"
 * after version signature).
 *
 * \param[out] greetingbuf buffer to store result. Exactly
 * IPROTO_GREETING_SIZE bytes will be written.
 * \param version_id server version_id created by version_id()
 * \param uuid server UUID
 * \param salt random bytes that client should use to sign passwords.
 * \param salt_len size of \a salt. Up to GREETING_SALT_LEN_MAX bytes.
 *
 * \sa greeting_decode()
 */
void
greeting_encode(char *greetingbuf, uint32_t version_id, const tt_uuid *uuid,
		const char *salt, uint32_t salt_len);

/**
 * \brief Parse a text greeting send by the server during handshake.
 * This function supports both binary and console protocol.
 *
 * \param greetingbuf a text greeting
 * \param[out] greeting parsed struct greeting.
 * \retval 0 on success
 * \retval -1 on failure due to mailformed greeting
 *
 * \sa greeting_encode()
 */
int
greeting_decode(const char *greetingbuf, struct greeting *greeting);

#if defined(__cplusplus)
} /* extern "C" */
#endif

#endif /* TARANTOOL_XROW_H_INCLUDED */<|MERGE_RESOLUTION|>--- conflicted
+++ resolved
@@ -59,14 +59,11 @@
 	struct iovec body[XROW_BODY_IOVMAX];
 };
 
-const char *
-xrow_encode_greeting(const char *salt, const struct tt_uuid *local_uuid);
-
-void
-xrow_decode_greeting(const char *pos, char *salt, struct tt_uuid *uuid);
-
+#if defined(BSYNC)
+/* TODO(bsync): used by box_authenticate() */
 const char *
 xrow_decode_scramble(const char **pos, uint32_t *scramble_len);
+#endif /* defined(BSYNC) */
 
 void
 xrow_copy(const struct xrow_header *src, struct xrow_header *dst);
@@ -107,11 +104,7 @@
  * \param password_len - length of \a password
 */
 void
-<<<<<<< HEAD
-xrow_encode_auth(struct xrow_header *row, const void *salt,
-=======
 xrow_encode_auth(struct xrow_header *row, const char *salt, size_t salt_len,
->>>>>>> e7459b7c
 		 const char *login, size_t login_len,
 		 const char *password, size_t password_len);
 
